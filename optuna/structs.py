from datetime import datetime
import enum
from typing import Any
from typing import Dict
from typing import NamedTuple
from typing import Optional

from optuna.distributions import BaseDistribution


class TrialState(enum.Enum):
    """State of a :class:`~optuna.trial.Trial`.

    Attributes:
        RUNNING:
            The :class:`~optuna.trial.Trial` is running.
        COMPLETE:
            The :class:`~optuna.trial.Trial` has been finished without any error.
        PRUNED:
            The :class:`~optuna.trial.Trial` has been pruned with :class:`TrialPruned`.
        FAIL:
            The :class:`~optuna.trial.Trial` has failed due to an uncaught error.
    """

    RUNNING = 0
    COMPLETE = 1
    PRUNED = 2
    FAIL = 3

    def is_finished(self):
        # type: () -> bool

        return self != TrialState.RUNNING


class StudyDirection(enum.Enum):
    """Direction of a :class:`~optuna.study.Study`.

    Attributes:
        NOT_SET:
            Direction has not been set.
        MINIMIZE:
            :class:`~optuna.study.Study` minimizes the objective function.
        MAXIMIZE:
            :class:`~optuna.study.Study` maximizes the objective function.
    """

    NOT_SET = 0
    MINIMIZE = 1
    MAXIMIZE = 2


class FrozenTrial(
        NamedTuple('_BaseFrozenTrial', [
            ('number', int),
            ('state', TrialState),
            ('value', Optional[float]),
            ('datetime_start', Optional[datetime]),
            ('datetime_complete', Optional[datetime]),
            ('params', Dict[str, Any]),
            ('distributions', Dict[str, BaseDistribution]),
            ('user_attrs', Dict[str, Any]),
            ('system_attrs', Dict[str, Any]),
            ('intermediate_values', Dict[int, float]),
            ('trial_id', int),
        ])):
    """Status and results of a :class:`~optuna.trial.Trial`.

    Attributes:
        number:
            Unique and consecutive number of :class:`~optuna.trial.Trial` for each
            :class:`~optuna.study.Study`. Note that this field uses zero-based numbering.
        state:
            :class:`TrialState` of the :class:`~optuna.trial.Trial`.
        value:
            Objective value of the :class:`~optuna.trial.Trial`.
        datetime_start:
            Datetime where the :class:`~optuna.trial.Trial` started.
        datetime_complete:
            Datetime where the :class:`~optuna.trial.Trial` finished.
        params:
            Dictionary that contains suggested parameters.
        distributions:
            Dictionary that contains the distributions of :attr:`params`.
        user_attrs:
            Dictionary that contains the attributes of the :class:`~optuna.trial.Trial` set with
            :func:`optuna.trial.Trial.set_user_attr`.
        system_attrs:
            Dictionary that contains the attributes of the :class:`~optuna.trial.Trial` internally
            set by Optuna.
        intermediate_values:
            Intermediate objective values set with :func:`optuna.trial.Trial.report`.
        trial_id:
            Optuna's internal identifier of the :class:`~optuna.trial.Trial`. Note that this field
            is not supposed to be used by library users. Instead, please use :attr:`number` and
            :class:`~optuna.study.Study.study_id` to identify a :class:`~optuna.trial.Trial`.
    """

    internal_fields = ['distributions', 'trial_id']

<<<<<<< HEAD
    def _validate(self):
        # type: () -> None

        if self.datetime_start is None:
            raise ValueError('`datetime_start` must be set.')

        if self.state.is_finished():
            if self.datetime_complete is None:
                raise ValueError('`datetime_complete` must be set for a finished trial.')
        else:
            if self.datetime_complete is not None:
                raise ValueError('`datetime_complete` must not be set for a finished trial.')

        if self.state == TrialState.COMPLETE and self.value is None:
            raise ValueError('`value` must be set for a complete trial.')

        if set(self.params.keys()) != set(self.distributions.keys()):
            raise ValueError('Inconsistent parameters {} and distributions {}.'.format(
                set(self.params.keys()), set(self.distributions.keys())))

        for param_name, param_value in self.params.items():
            distribution = self.distributions[param_name]

            param_value_in_internal_repr = distribution.to_internal_repr(param_value)
            if not distribution._contains(param_value_in_internal_repr):
                raise ValueError(
                    "The value {} of parameter '{}' isn't contained in the distribution {}.".
                    format(param_value, param_name, distribution))
=======
    @property
    def last_step(self):
        # type: () -> Optional[int]

        if len(self.intermediate_values) == 0:
            return None
        else:
            return max(self.intermediate_values.keys())
>>>>>>> f590dcf3


class StudySummary(
        NamedTuple('StudySummary', [('study_id', int), ('study_name', str),
                                    ('direction', StudyDirection),
                                    ('best_trial', Optional[FrozenTrial]),
                                    ('user_attrs', Dict[str, Any]),
                                    ('system_attrs', Dict[str, Any]), ('n_trials', int),
                                    ('datetime_start', Optional[datetime])])):
    """Basic attributes and aggregated results of a :class:`~optuna.study.Study`.

    See also :func:`optuna.study.get_all_study_summaries`.

    Attributes:
        study_id:
            Identifier of the :class:`~optuna.study.Study`.
        study_name:
            Name of the :class:`~optuna.study.Study`.
        direction:
            :class:`StudyDirection` of the :class:`~optuna.study.Study`.
        best_trial:
            :class:`FrozenTrial` with best objective value in the :class:`~optuna.study.Study`.
        user_attrs:
            Dictionary that contains the attributes of the :class:`~optuna.study.Study` set with
            :func:`optuna.study.Study.set_user_attr`.
        system_attrs:
            Dictionary that contains the attributes of the :class:`~optuna.study.Study` internally
            set by Optuna.
        n_trials:
            The number of trials ran in the :class:`~optuna.study.Study`.
        datetime_start:
            Datetime where the :class:`~optuna.study.Study` started.
    """


class OptunaError(Exception):
    """Base class for Optuna specific errors."""

    pass


class TrialPruned(OptunaError):
    """Exception for pruned trials.

    This error tells a trainer that the current :class:`~optuna.trial.Trial` was pruned. It is
    supposed to be raised after :func:`optuna.trial.Trial.should_prune` as shown in the following
    example.

    Example:

        .. code::

            >>> def objective(trial):
            >>>     ...
            >>>     for step in range(n_train_iter):
            >>>         ...
            >>>         if trial.should_prune():
            >>>             raise TrailPruned()
    """

    pass


class CLIUsageError(OptunaError):
    """Exception for CLI.

    CLI raises this exception when it receives invalid configuration.
    """

    pass


class StorageInternalError(OptunaError):
    """Exception for storage operation.

    This error is raised when an operation failed in backend DB of storage.
    """

    pass


class DuplicatedStudyError(OptunaError):
    """Exception for a duplicated study name.

    This error is raised when a specified study name already exists in the storage.
    """

    pass<|MERGE_RESOLUTION|>--- conflicted
+++ resolved
@@ -98,7 +98,6 @@
 
     internal_fields = ['distributions', 'trial_id']
 
-<<<<<<< HEAD
     def _validate(self):
         # type: () -> None
 
@@ -127,7 +126,7 @@
                 raise ValueError(
                     "The value {} of parameter '{}' isn't contained in the distribution {}.".
                     format(param_value, param_name, distribution))
-=======
+
     @property
     def last_step(self):
         # type: () -> Optional[int]
@@ -136,7 +135,6 @@
             return None
         else:
             return max(self.intermediate_values.keys())
->>>>>>> f590dcf3
 
 
 class StudySummary(
