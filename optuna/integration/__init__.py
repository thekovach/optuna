import os
import sys
from types import ModuleType
from typing import Any  # NOQA

from optuna.type_checking import TYPE_CHECKING


_import_structure = {
    'chainer': ['ChainerPruningExtension'],
    'chainermn': ['ChainerMNStudy'],
    'cma': ['CmaEsSampler'],
    'ignite': ["IgnitePruningHandler"],
    'keras': ['KerasPruningCallback'],
<<<<<<< HEAD
    'lightgbm': ['LightGBMPruningCallback'],
    'pytorch_lightning': ['PyTorchLightningPruningCallback'],
=======
    'lightgbm': ['LightGBMPruningCallback', 'LightGBMTuner'],
>>>>>>> 64e41b34
    'sklearn': ['OptunaSearchCV'],
    'mxnet': ['MXNetPruningCallback'],
    'skopt': ['SkoptSampler'],
    'tensorflow': ['TensorFlowPruningHook'],
    'tfkeras': ['TFKerasPruningCallback'],
    'xgboost': ['XGBoostPruningCallback'],
}


__all__ = list(_import_structure.keys()) + sum(_import_structure.values(), [])


if sys.version_info[0] == 2 or TYPE_CHECKING:
    from optuna.integration.chainer import ChainerPruningExtension  # NOQA
    from optuna.integration.chainermn import ChainerMNStudy  # NOQA
    from optuna.integration.cma import CmaEsSampler  # NOQA
    from optuna.integration.ignite import IgnitePruningHandler  # NOQA
    from optuna.integration.keras import KerasPruningCallback  # NOQA
    from optuna.integration.lightgbm import LightGBMPruningCallback  # NOQA
    from optuna.integration.lightgbm import LightGBMTuner  # NOQA
    from optuna.integration.mxnet import MXNetPruningCallback  # NOQA
    from optuna.integration.pytorch_lightning import PyTorchLightningPruningCallback  # NOQA
    from optuna.integration.sklearn import OptunaSearchCV  # NOQA
    from optuna.integration.skopt import SkoptSampler  # NOQA
    from optuna.integration.tensorflow import TensorFlowPruningHook  # NOQA
    from optuna.integration.tfkeras import TFKerasPruningCallback  # NOQA
    from optuna.integration.xgboost import XGBoostPruningCallback  # NOQA
else:
    class _IntegrationModule(ModuleType):
        """Module class that implements `optuna.integration` package.

        This class applies lazy import under `optuna.integration`, where submodules are imported
        when they are actually accessed. Otherwise, `import optuna` becomes much slower because it
        imports all submodules and their dependencies (e.g., chainer, keras, lightgbm) all at once.
        """

        __file__ = globals()['__file__']
        __path__ = [os.path.dirname(__file__)]

        _modules = set(_import_structure.keys())
        _class_to_module = {}
        for key, values in _import_structure.items():
            for value in values:
                _class_to_module[value] = key

        def __getattr__(self, name):
            # type: (str) -> Any

            if name in self._modules:
                value = self._get_module(name)
            elif name in self._class_to_module.keys():
                module = self._get_module(self._class_to_module[name])
                value = getattr(module, name)
            else:
                raise AttributeError('module {} has no attribute {}'.format(self.__name__, name))

            setattr(self, name, value)
            return value

        def _get_module(self, module_name):
            # type: (str) -> ModuleType

            import importlib
            return importlib.import_module('.' + module_name, self.__name__)

    sys.modules[__name__] = _IntegrationModule(__name__)<|MERGE_RESOLUTION|>--- conflicted
+++ resolved
@@ -12,12 +12,8 @@
     'cma': ['CmaEsSampler'],
     'ignite': ["IgnitePruningHandler"],
     'keras': ['KerasPruningCallback'],
-<<<<<<< HEAD
-    'lightgbm': ['LightGBMPruningCallback'],
+    'lightgbm': ['LightGBMPruningCallback', 'LightGBMTuner'],
     'pytorch_lightning': ['PyTorchLightningPruningCallback'],
-=======
-    'lightgbm': ['LightGBMPruningCallback', 'LightGBMTuner'],
->>>>>>> 64e41b34
     'sklearn': ['OptunaSearchCV'],
     'mxnet': ['MXNetPruningCallback'],
     'skopt': ['SkoptSampler'],
