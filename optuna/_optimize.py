import copy
import datetime
import gc
import math
from typing import Callable
from typing import List
from typing import Optional
from typing import Sequence
from typing import Tuple
from typing import Type
from typing import Union
import warnings

import joblib
from joblib import delayed
from joblib import Parallel

import optuna
from optuna import exceptions
from optuna import logging
from optuna import progress_bar as pbar_module
from optuna import storages
from optuna import trial as trial_module
from optuna.trial import FrozenTrial
from optuna.trial import TrialState


_logger = logging.get_logger(__name__)


def _optimize(
    study: "optuna.Study",
    func: "optuna.study.ObjectiveFuncType",
    n_trials: Optional[int] = None,
    timeout: Optional[float] = None,
    n_jobs: int = 1,
    catch: Tuple[Type[Exception], ...] = (),
    callbacks: Optional[List[Callable[["optuna.Study", FrozenTrial], None]]] = None,
    gc_after_trial: bool = False,
    show_progress_bar: bool = False,
) -> None:
    if not isinstance(catch, tuple):
        raise TypeError(
            "The catch argument is of type '{}' but must be a tuple.".format(type(catch).__name__)
        )

    if not study._optimize_lock.acquire(False):
        raise RuntimeError("Nested invocation of `Study.optimize` method isn't allowed.")

    # TODO(crcrpar): Make progress bar work when n_jobs != 1.
    progress_bar = pbar_module._ProgressBar(show_progress_bar and n_jobs == 1, n_trials, timeout)

    study._stop_flag = False

    try:
        if n_jobs == 1:
            _optimize_sequential(
                study,
                func,
                n_trials,
                timeout,
                catch,
                callbacks,
                gc_after_trial,
                reseed_sampler_rng=False,
                time_start=None,
                progress_bar=progress_bar,
            )
        else:
            if show_progress_bar:
                warnings.warn("Progress bar only supports serial execution (`n_jobs=1`).")

            time_start = datetime.datetime.now()

            def _should_stop() -> bool:
                if study._stop_flag:
                    return True

                if timeout is not None:
                    # This is needed for mypy.
                    t: float = timeout
                    return (datetime.datetime.now() - time_start).total_seconds() > t

                return False

            if n_trials is not None:
                _iter = iter(range(n_trials))
            else:
                _iter = iter(_should_stop, True)

            with Parallel(n_jobs=n_jobs, prefer="threads") as parallel:
                if not isinstance(
                    parallel._backend, joblib.parallel.ThreadingBackend
                ) and isinstance(study._storage, storages.InMemoryStorage):
                    warnings.warn(
                        "The default storage cannot be shared by multiple processes. "
                        "Please use an RDB (RDBStorage) when you use joblib for "
                        "multi-processing. The usage of RDBStorage can be found in "
                        "https://optuna.readthedocs.io/en/stable/tutorial/rdb.html.",
                        UserWarning,
                    )

                parallel(
                    delayed(_optimize_sequential)(
                        study,
                        func,
                        1,
                        timeout,
                        catch,
                        callbacks,
                        gc_after_trial,
                        reseed_sampler_rng=True,
                        time_start=time_start,
                        progress_bar=None,
                    )
                    for _ in _iter
                )
    finally:
        study._optimize_lock.release()
        progress_bar.close()


def _optimize_sequential(
    study: "optuna.Study",
    func: "optuna.study.ObjectiveFuncType",
    n_trials: Optional[int],
    timeout: Optional[float],
    catch: Tuple[Type[Exception], ...],
    callbacks: Optional[List[Callable[["optuna.Study", FrozenTrial], None]]],
    gc_after_trial: bool,
    reseed_sampler_rng: bool,
    time_start: Optional[datetime.datetime],
    progress_bar: Optional[pbar_module._ProgressBar],
) -> None:
    if reseed_sampler_rng:
        study.sampler.reseed_rng()

    i_trial = 0

    if time_start is None:
        time_start = datetime.datetime.now()

    while True:
        if study._stop_flag:
            break

        if n_trials is not None:
            if i_trial >= n_trials:
                break
            i_trial += 1

        if timeout is not None:
            elapsed_seconds = (datetime.datetime.now() - time_start).total_seconds()
            if elapsed_seconds >= timeout:
                break

        try:
            trial = _run_trial(study, func, catch)
        except Exception:
            raise
        finally:
            # The following line mitigates memory problems that can be occurred in some
            # environments (e.g., services that use computing containers such as CircleCI).
            # Please refer to the following PR for further details:
            # https://github.com/optuna/optuna/pull/325.
            if gc_after_trial:
                gc.collect()

        if callbacks is not None:
            frozen_trial = copy.deepcopy(study._storage.get_trial(trial._trial_id))
            for callback in callbacks:
                callback(study, frozen_trial)

        if progress_bar is not None:
            progress_bar.update((datetime.datetime.now() - time_start).total_seconds())

    study._storage.remove_session()


def _run_trial(
    study: "optuna.Study",
    func: "optuna.study.ObjectiveFuncType",
    catch: Tuple[Type[Exception], ...],
) -> trial_module.Trial:
    trial = study._ask()

    trial_id = trial._trial_id
    trial_number = trial.number

    try:
        value_or_values = func(trial)
    except exceptions.TrialPruned as e:
        # TODO(mamu): Handle multi-objective cases.
        # Register the last intermediate value if present as the value of the trial.
        # TODO(hvy): Whether a pruned trials should have an actual value can be discussed.
        frozen_trial = study._storage.get_trial(trial_id)
        last_step = frozen_trial.last_step
        study._tell(
            trial,
            TrialState.PRUNED,
            None if last_step is None else (frozen_trial.intermediate_values[last_step],),
        )
        _logger.info("Trial {} pruned. {}".format(trial_number, str(e)))
        return trial
    except Exception as e:
        study._tell(trial, TrialState.FAIL, None)
        _logger.warning(
            "Trial {} failed because of the following error: {}".format(trial_number, repr(e)),
            exc_info=True,
        )
        if isinstance(e, catch):
            return trial
        raise

    checked_values, failure_message = _check_and_convert_to_values(
        len(study.directions), value_or_values, trial
    )

    if failure_message is None:
        assert checked_values is not None
        study._storage.set_trial_values(trial_id, checked_values)
        study._storage.set_trial_state(trial_id, TrialState.COMPLETE)
        study._log_completed_trial(trial, checked_values)
    else:
        study._storage.set_trial_system_attr(trial_id, "fail_reason", failure_message)
        study._storage.set_trial_state(trial_id, TrialState.FAIL)
        _logger.warning(failure_message)

    return trial


def _check_and_convert_to_values(
    n_objectives: int, original_value: Union[float, Sequence[float]], trial: trial_module.Trial
) -> Tuple[Optional[Sequence[float]], Optional[str]]:
    if isinstance(original_value, Sequence):
        if n_objectives != len(original_value):
            return None, (
                "Trial {} failed, because the number of the values {} is did not match the "
                "number of the objectives {}.".format(
                    trial.number, len(original_value), n_objectives
                )
            )
        else:
            _original_values = original_value
    else:
        _original_values = (original_value,)

    _checked_values = []
    for v in _original_values:
        checked_v, failure_message = _check_single_value(v, trial)
        if failure_message is not None:
            # `value` is assumed to be ignored on failure so we can set it to any value.
            return None, failure_message
        elif isinstance(checked_v, float):
            _checked_values.append(checked_v)
        else:
            assert False

    return _checked_values, None


def _check_single_value(
    original_value: float, trial: trial_module.Trial
) -> Tuple[Optional[float], Optional[str]]:
    value = None
    failure_message = None

    try:
        value = float(original_value)
    except (
        ValueError,
        TypeError,
    ):
<<<<<<< HEAD
        failure_message = (
=======
        study._tell(trial, TrialState.FAIL, None)
        _logger.warning(
>>>>>>> 558c9478
            "Trial {} failed, because the returned value from the "
            "objective function cannot be cast to float. Returned value is: "
            "{}".format(trial.number, repr(original_value))
        )
<<<<<<< HEAD

    if value is not None and math.isnan(value):
        value = None
        failure_message = "Trial {} failed, because the objective function returned {}.".format(
            trial.number, original_value
        )
=======
        return trial

    if math.isnan(value):
        study._tell(trial, TrialState.FAIL, None)
        _logger.warning(
            "Trial {} failed, because the objective function returned {}.".format(
                trial_number, value
            )
        )
        return trial
>>>>>>> 558c9478

    return value, failure_message<|MERGE_RESOLUTION|>--- conflicted
+++ resolved
@@ -271,34 +271,16 @@
         ValueError,
         TypeError,
     ):
-<<<<<<< HEAD
         failure_message = (
-=======
-        study._tell(trial, TrialState.FAIL, None)
-        _logger.warning(
->>>>>>> 558c9478
             "Trial {} failed, because the returned value from the "
             "objective function cannot be cast to float. Returned value is: "
             "{}".format(trial.number, repr(original_value))
         )
-<<<<<<< HEAD
 
     if value is not None and math.isnan(value):
         value = None
         failure_message = "Trial {} failed, because the objective function returned {}.".format(
             trial.number, original_value
         )
-=======
-        return trial
-
-    if math.isnan(value):
-        study._tell(trial, TrialState.FAIL, None)
-        _logger.warning(
-            "Trial {} failed, because the objective function returned {}.".format(
-                trial_number, value
-            )
-        )
-        return trial
->>>>>>> 558c9478
 
     return value, failure_message