from contextlib import contextmanager
import copy
from datetime import datetime
import json
import logging
import os
from typing import Any
from typing import Dict
from typing import Generator
from typing import List
from typing import Optional
from typing import Sequence
from typing import Set
from typing import Tuple
import uuid
import weakref

import alembic.command
import alembic.config
import alembic.migration
import alembic.script
from sqlalchemy import orm
from sqlalchemy.engine import create_engine
from sqlalchemy.engine import Engine  # NOQA
from sqlalchemy.exc import IntegrityError
from sqlalchemy.exc import OperationalError
from sqlalchemy.exc import SQLAlchemyError
from sqlalchemy.sql import functions

import optuna
from optuna import distributions
from optuna import version
from optuna._study_direction import StudyDirection
from optuna._study_summary import StudySummary
from optuna.storages._base import BaseStorage
from optuna.storages._base import DEFAULT_STUDY_NAME_PREFIX
from optuna.storages._rdb import models
from optuna.trial import FrozenTrial
from optuna.trial import TrialState


_logger = optuna.logging.get_logger(__name__)


@contextmanager
def _create_scoped_session(
    scoped_session: orm.scoped_session,
    ignore_integrity_error: bool = False,
) -> Generator[orm.Session, None, None]:
    session = scoped_session()
    try:
        yield session
        session.commit()
    except IntegrityError as e:
        session.rollback()
        if ignore_integrity_error:
            _logger.debug(
                "Ignoring {}. This happens due to a timing issue among threads/processes/nodes. "
                "Another one might have committed a record with the same key(s).".format(repr(e))
            )
        else:
            raise
    except SQLAlchemyError as e:
        session.rollback()
        message = (
            "An exception is raised during the commit. "
            "This typically happens due to invalid data in the commit, "
            "e.g. exceeding max length. "
        )
        raise optuna.exceptions.StorageInternalError(message) from e
    except Exception:
        session.rollback()
        raise


class RDBStorage(BaseStorage):
    """Storage class for RDB backend.

    Note that library users can instantiate this class, but the attributes
    provided by this class are not supposed to be directly accessed by them.

    Example:

        Create an :class:`~optuna.storages.RDBStorage` instance with customized
        ``pool_size`` and ``timeout`` settings.

        .. testcode::

            import optuna


            def objective(trial):
                x = trial.suggest_uniform("x", -100, 100)
                return x ** 2


            storage = optuna.storages.RDBStorage(
                url="sqlite:///:memory:",
                engine_kwargs={"pool_size": 20, "connect_args": {"timeout": 10}},
            )

            study = optuna.create_study(storage=storage)
            study.optimize(objective, n_trials=10)

    Args:
        url: URL of the storage.
        engine_kwargs:
            A dictionary of keyword arguments that is passed to
            `sqlalchemy.engine.create_engine`_ function.
        skip_compatibility_check:
            Flag to skip schema compatibility check if set to True.

    .. _sqlalchemy.engine.create_engine:
        https://docs.sqlalchemy.org/en/latest/core/engines.html#sqlalchemy.create_engine

    .. note::
        If you use MySQL, `pool_pre_ping`_ will be set to :obj:`True` by default to prevent
        connection timeout. You can turn it off with ``engine_kwargs['pool_pre_ping']=False``, but
        it is recommended to keep the setting if execution time of your objective function is
        longer than the `wait_timeout` of your MySQL configuration.

    .. _pool_pre_ping:
        https://docs.sqlalchemy.org/en/13/core/engines.html#sqlalchemy.create_engine.params.
        pool_pre_ping
    """

    def __init__(
        self,
        url: str,
        engine_kwargs: Optional[Dict[str, Any]] = None,
        skip_compatibility_check: bool = False,
    ) -> None:

        self.engine_kwargs = engine_kwargs or {}
        self.url = self._fill_storage_url_template(url)
        self.skip_compatibility_check = skip_compatibility_check

        self._set_default_engine_kwargs_for_mysql(url, self.engine_kwargs)

        try:
            self.engine = create_engine(self.url, **self.engine_kwargs)
        except ImportError as e:
            raise ImportError(
                "Failed to import DB access module for the specified storage URL. "
                "Please install appropriate one."
            ) from e

        self.scoped_session = orm.scoped_session(orm.sessionmaker(bind=self.engine))
        models.BaseModel.metadata.create_all(self.engine)

        self._version_manager = _VersionManager(self.url, self.engine, self.scoped_session)
        if not skip_compatibility_check:
            self._version_manager.check_table_schema_compatibility()

        weakref.finalize(self, self._finalize)

    def __getstate__(self) -> Dict[Any, Any]:

        state = self.__dict__.copy()
        del state["scoped_session"]
        del state["engine"]
        del state["_version_manager"]
        return state

    def __setstate__(self, state: Dict[Any, Any]) -> None:

        self.__dict__.update(state)
        try:
            self.engine = create_engine(self.url, **self.engine_kwargs)
        except ImportError as e:
            raise ImportError(
                "Failed to import DB access module for the specified storage URL. "
                "Please install appropriate one."
            ) from e

        self.scoped_session = orm.scoped_session(orm.sessionmaker(bind=self.engine))
        models.BaseModel.metadata.create_all(self.engine)
        self._version_manager = _VersionManager(self.url, self.engine, self.scoped_session)
        if not self.skip_compatibility_check:
            self._version_manager.check_table_schema_compatibility()

    def create_new_study(self, study_name: Optional[str] = None) -> int:

        try:
            with _create_scoped_session(self.scoped_session) as session:
                if study_name is None:
                    study_name = self._create_unique_study_name(session)

                direction = models.StudyDirectionModel(
                    direction=StudyDirection.NOT_SET, objective=0
                )
                study = models.StudyModel(study_name=study_name, directions=[direction])
                session.add(study)
        except IntegrityError:
            raise optuna.exceptions.DuplicatedStudyError(
                "Another study with name '{}' already exists. "
                "Please specify a different name, or reuse the existing one "
                "by setting `load_if_exists` (for Python API) or "
                "`--skip-if-exists` flag (for CLI).".format(study_name)
            )

        _logger.info("A new study created in RDB with name: {}".format(study.study_name))

        return study.study_id

    def delete_study(self, study_id: int) -> None:

        with _create_scoped_session(self.scoped_session, True) as session:
            study = models.StudyModel.find_or_raise_by_id(study_id, session)
            session.delete(study)

    @staticmethod
    def _create_unique_study_name(session: orm.Session) -> str:

        while True:
            study_uuid = str(uuid.uuid4())
            study_name = DEFAULT_STUDY_NAME_PREFIX + study_uuid
            study = models.StudyModel.find_by_name(study_name, session)
            if study is None:
                break

        return study_name

    # TODO(sano): Prevent simultaneously setting different direction in distributed environments.
    def set_study_directions(self, study_id: int, directions: Sequence[StudyDirection]) -> None:

        with _create_scoped_session(self.scoped_session) as session:
            study = models.StudyModel.find_or_raise_by_id(study_id, session)
<<<<<<< HEAD
            directions = list(directions)
            current_directions = [
                d.direction for d in models.StudyDirectionModel.where_study(study, session)
            ]
            if (
                len(current_directions) > 0
                and current_directions[0] != StudyDirection.NOT_SET
                and current_directions != directions
            ):
=======
            current_direction_model = models.StudyDirectionModel.find_by_study_and_objective(
                study, 0, session
            )
            assert current_direction_model
            current_direction = current_direction_model.direction
            if current_direction != StudyDirection.NOT_SET and current_direction != direction:
>>>>>>> 1013b087
                raise ValueError(
                    "Cannot overwrite study direction from {} to {}.".format(
                        current_directions, directions
                    )
                )

<<<<<<< HEAD
            for objective, d in enumerate(directions):
                direction_model = models.StudyDirectionModel.find_by_study_and_objective(
                    study, objective, session
                )
                if direction_model is None:
                    direction_model = models.StudyDirectionModel(
                        study_id=study_id, objective=objective, direction=d
                    )
                    session.add(direction_model)
                else:
                    direction_model.direction = d
=======
            models.StudyDirectionModel.where_study(study, session)[0].direction = direction
>>>>>>> 1013b087

    def set_study_user_attr(self, study_id: int, key: str, value: Any) -> None:

        with _create_scoped_session(self.scoped_session, True) as session:
            study = models.StudyModel.find_or_raise_by_id(study_id, session)
            attribute = models.StudyUserAttributeModel.find_by_study_and_key(study, key, session)
            if attribute is None:
                attribute = models.StudyUserAttributeModel(
                    study_id=study_id, key=key, value_json=json.dumps(value)
                )
                session.add(attribute)
            else:
                attribute.value_json = json.dumps(value)

    def set_study_system_attr(self, study_id: int, key: str, value: Any) -> None:

        with _create_scoped_session(self.scoped_session, True) as session:
            study = models.StudyModel.find_or_raise_by_id(study_id, session)
            attribute = models.StudySystemAttributeModel.find_by_study_and_key(study, key, session)
            if attribute is None:
                attribute = models.StudySystemAttributeModel(
                    study_id=study_id, key=key, value_json=json.dumps(value)
                )
                session.add(attribute)
            else:
                attribute.value_json = json.dumps(value)

    def get_study_id_from_name(self, study_name: str) -> int:

        with _create_scoped_session(self.scoped_session) as session:
            study = models.StudyModel.find_or_raise_by_name(study_name, session)

        return study.study_id

    def get_study_id_from_trial_id(self, trial_id: int) -> int:

        with _create_scoped_session(self.scoped_session) as session:
            trial = models.TrialModel.find_or_raise_by_id(trial_id, session)

        return trial.study_id

    def get_study_name_from_id(self, study_id: int) -> str:

        with _create_scoped_session(self.scoped_session) as session:
            study = models.StudyModel.find_or_raise_by_id(study_id, session)

        return study.study_name

    def get_study_directions(self, study_id: int) -> Sequence[StudyDirection]:

        with _create_scoped_session(self.scoped_session) as session:
            study = models.StudyModel.find_or_raise_by_id(study_id, session)
<<<<<<< HEAD
            directions = tuple(
                [d.direction for d in models.StudyDirectionModel.where_study(study, session)]
            )
=======
            direction_model = models.StudyDirectionModel.find_by_study_and_objective(
                study, 0, session
            )
            assert direction_model
            direction = direction_model.direction
>>>>>>> 1013b087

        return directions

    def get_study_user_attrs(self, study_id: int) -> Dict[str, Any]:

        with _create_scoped_session(self.scoped_session) as session:
            # Ensure that that study exists.
            models.StudyModel.find_or_raise_by_id(study_id, session)
            attributes = models.StudyUserAttributeModel.where_study_id(study_id, session)
            user_attrs = {attr.key: json.loads(attr.value_json) for attr in attributes}

        return user_attrs

    def get_study_system_attrs(self, study_id: int) -> Dict[str, Any]:

        with _create_scoped_session(self.scoped_session) as session:
            # Ensure that that study exists.
            models.StudyModel.find_or_raise_by_id(study_id, session)
            attributes = models.StudySystemAttributeModel.where_study_id(study_id, session)
            system_attrs = {attr.key: json.loads(attr.value_json) for attr in attributes}

        return system_attrs

    def get_trial_user_attrs(self, trial_id: int) -> Dict[str, Any]:

        with _create_scoped_session(self.scoped_session) as session:
            # Ensure trial exists.
            models.TrialModel.find_or_raise_by_id(trial_id, session)

            attributes = models.TrialUserAttributeModel.where_trial_id(trial_id, session)
            user_attrs = {attr.key: json.loads(attr.value_json) for attr in attributes}

        return user_attrs

    def get_trial_system_attrs(self, trial_id: int) -> Dict[str, Any]:

        with _create_scoped_session(self.scoped_session) as session:
            # Ensure trial exists.
            models.TrialModel.find_or_raise_by_id(trial_id, session)

            attributes = models.TrialSystemAttributeModel.where_trial_id(trial_id, session)
            system_attrs = {attr.key: json.loads(attr.value_json) for attr in attributes}

        return system_attrs

    def get_all_study_summaries(self) -> List[StudySummary]:

        with _create_scoped_session(self.scoped_session) as session:
            summarized_trial = (
                session.query(
                    models.TrialModel.study_id,
                    functions.min(models.TrialModel.datetime_start).label("datetime_start"),
                    functions.count(models.TrialModel.trial_id).label("n_trial"),
                )
                .group_by(models.TrialModel.study_id)
                .with_labels()
                .subquery()
            )
            study_summary_stmt = session.query(
                models.StudyModel.study_id,
                models.StudyModel.study_name,
                summarized_trial.c.datetime_start,
                functions.coalesce(summarized_trial.c.n_trial, 0).label("n_trial"),
            ).select_from(orm.outerjoin(models.StudyModel, summarized_trial))

            study_summary = study_summary_stmt.all()
            study_summaries = []
            for study in study_summary:
                direction_model = models.StudyDirectionModel.find_by_study_and_objective(
                    study, 0, session
                )
                assert direction_model
                directions = [direction_model.direction]
                best_trial: Optional[models.TrialModel] = None
                try:
                    if len(directions) > 1:
                        raise ValueError
                    elif directions[0] == StudyDirection.MAXIMIZE:
                        best_trial = models.TrialModel.find_max_value_trial(
                            study.study_id, 0, session
                        )
                    else:
                        best_trial = models.TrialModel.find_min_value_trial(
                            study.study_id, 0, session
                        )
                except ValueError:
                    best_trial_frozen: Optional[FrozenTrial] = None
                if best_trial:
                    value = models.TrialValueModel.find_by_trial_and_objective(
                        best_trial, 0, session
                    )
                    assert value
                    params = models.TrialParamModel.where_trial(best_trial, session)
                    param_dict = {}
                    param_distributions = {}
                    for param in params:
                        distribution = distributions.json_to_distribution(param.distribution_json)
                        param_dict[param.param_name] = distribution.to_external_repr(
                            param.param_value
                        )
                        param_distributions[param.param_name] = distribution
                    user_attrs = models.TrialUserAttributeModel.where_trial(best_trial, session)
                    system_attrs = models.TrialSystemAttributeModel.where_trial(
                        best_trial, session
                    )
                    intermediate = models.TrialIntermediateValueModel.where_trial(
                        best_trial, session
                    )
                    best_trial_frozen = FrozenTrial(
                        best_trial.number,
                        TrialState.COMPLETE,
                        value.value,
                        best_trial.datetime_start,
                        best_trial.datetime_complete,
                        param_dict,
                        param_distributions,
                        {i.key: json.loads(i.value_json) for i in user_attrs},
                        {i.key: json.loads(i.value_json) for i in system_attrs},
                        {value.step: value.intermediate_value for value in intermediate},
                        best_trial.trial_id,
                    )
                user_attrs = models.StudyUserAttributeModel.where_study_id(study.study_id, session)
                system_attrs = models.StudySystemAttributeModel.where_study_id(
                    study.study_id, session
                )
                study_summaries.append(
                    StudySummary(
                        study_name=study.study_name,
                        direction=directions[0],
                        best_trial=best_trial_frozen,
                        user_attrs={i.key: json.loads(i.value_json) for i in user_attrs},
                        system_attrs={i.key: json.loads(i.value_json) for i in system_attrs},
                        n_trials=study.n_trial,
                        datetime_start=study.datetime_start,
                        study_id=study.study_id,
                    )
                )

        return study_summaries

    def create_new_trial(self, study_id: int, template_trial: Optional[FrozenTrial] = None) -> int:

        return self._create_new_trial(study_id, template_trial)._trial_id

    def _create_new_trial(
        self, study_id: int, template_trial: Optional[FrozenTrial] = None
    ) -> FrozenTrial:
        """Create a new trial and returns its trial_id and a :class:`~optuna.trial.FrozenTrial`.

        Args:
            study_id:
                Study id.
            template_trial:
                A :class:`~optuna.trial.FrozenTrial` with default values for trial attributes.

        Returns:
            A :class:`~optuna.trial.FrozenTrial` instance.

        """

        # Retry a couple of times. Deadlocks may occur in distributed environments.
        n_retries = 0
        while True:
            try:
                with _create_scoped_session(self.scoped_session) as session:
                    # Ensure that that study exists.
                    #
                    # Locking within a study is necessary since the creation of a trial is not an
                    # atomic operation. More precisely, the trial number computed in
                    # `_get_prepared_new_trial` is prone to race conditions without this lock.
                    models.StudyModel.find_or_raise_by_id(study_id, session, for_update=True)

                    trial = self._get_prepared_new_trial(study_id, template_trial, session)
                break  # Successfully created trial.
            except OperationalError:
                if n_retries > 2:
                    raise

            n_retries += 1

        if template_trial:
            frozen = copy.deepcopy(template_trial)
            frozen.number = trial.number
            frozen.datetime_start = trial.datetime_start
            frozen._trial_id = trial.trial_id
        else:
            frozen = FrozenTrial(
                number=trial.number,
                state=trial.state,
                value=None,
                values=None,
                datetime_start=trial.datetime_start,
                datetime_complete=None,
                params={},
                distributions={},
                user_attrs={},
                system_attrs={},
                intermediate_values={},
                trial_id=trial.trial_id,
            )

        return frozen

    def _get_prepared_new_trial(
        self, study_id: int, template_trial: Optional[FrozenTrial], session: orm.Session
    ) -> models.TrialModel:
        if template_trial is None:
            trial = models.TrialModel(study_id=study_id, number=None, state=TrialState.RUNNING)
        else:
            # Because only `RUNNING` trials can be updated,
            # we temporarily set the state of the new trial to `RUNNING`.
            # After all fields of the trial have been updated,
            # the state is set to `template_trial.state`.
            temp_state = TrialState.RUNNING

            trial = models.TrialModel(
                study_id=study_id,
                number=None,
                state=temp_state,
                datetime_start=template_trial.datetime_start,
                datetime_complete=template_trial.datetime_complete,
            )

        session.add(trial)

        # Flush the session cache to reflect the above addition operation to
        # the current RDB transaction.
        #
        # Without flushing, the following operations (e.g, `_set_trial_param_without_commit`)
        # will fail because the target trial doesn't exist in the storage yet.
        session.flush()

        if template_trial is not None:
            if template_trial.values is not None and len(template_trial.values) > 1:
                for objective, value in enumerate(template_trial.values):
                    self._set_trial_value_without_commit(session, trial.trial_id, objective, value)
            elif template_trial.value is not None:
                self._set_trial_value_without_commit(
                    session, trial.trial_id, 0, template_trial.value
                )

            for param_name, param_value in template_trial.params.items():
                distribution = template_trial.distributions[param_name]
                param_value_in_internal_repr = distribution.to_internal_repr(param_value)
                self._set_trial_param_without_commit(
                    session, trial.trial_id, param_name, param_value_in_internal_repr, distribution
                )

            for key, value in template_trial.user_attrs.items():
                self._set_trial_user_attr_without_commit(session, trial.trial_id, key, value)

            for key, value in template_trial.system_attrs.items():
                self._set_trial_system_attr_without_commit(session, trial.trial_id, key, value)

            for step, intermediate_value in template_trial.intermediate_values.items():
                self._set_trial_intermediate_value_without_commit(
                    session, trial.trial_id, step, intermediate_value
                )

            trial.state = template_trial.state

        trial.number = trial.count_past_trials(session)
        session.add(trial)

        return trial

    def _update_trial(
        self,
        trial_id: int,
        state: Optional[TrialState] = None,
        values: Optional[Sequence[float]] = None,
        intermediate_values: Optional[Dict[int, float]] = None,
        params: Optional[Dict[str, Any]] = None,
        distributions_: Optional[Dict[str, distributions.BaseDistribution]] = None,
        user_attrs: Optional[Dict[str, Any]] = None,
        system_attrs: Optional[Dict[str, Any]] = None,
        datetime_complete: Optional[datetime] = None,
    ) -> bool:
        """Sync latest trial updates to a database.

        Args:
            trial_id:
                Trial id of the trial to update.
            state:
                New state. None when there are no changes.
            values:
                New value. None when there are no changes.
            intermediate_values:
                New intermediate values. None when there are no updates.
            params:
                New parameter dictionary. None when there are no updates.
            distributions_:
                New parameter distributions. None when there are no updates.
            user_attrs:
                New user_attr. None when there are no updates.
            system_attrs:
                New system_attr. None when there are no updates.
            datetime_complete:
                Completion time of the trial. Set if and only if this method
                change the state of trial into one of the finished states.

        Returns:
            True when success.

        """

        with _create_scoped_session(self.scoped_session) as session:
            trial_model = models.TrialModel.find_or_raise_by_id(trial_id, session)
            if trial_model.state.is_finished():
                raise RuntimeError("Cannot change attributes of finished trial.")
            if (
                state
                and trial_model.state != state
                and state == TrialState.RUNNING
                and trial_model.state != TrialState.WAITING
            ):
                return False

            if state:
                trial_model.state = state

            if datetime_complete:
                trial_model.datetime_complete = datetime_complete

<<<<<<< HEAD
            if values is not None:
                trial_values = (
                    session.query(models.TrialValueModel)
                    .filter(models.TrialValueModel.trial_id == trial_id)
                    .all()
                )
=======
            if value is not None:
                trial_values = models.TrialValueModel.where_trial_id(trial_id, session)
>>>>>>> 1013b087
                trial_values_dict = {v.objective: v for v in trial_values}
                for objective, v in enumerate(values):
                    if objective in trial_values_dict:
                        trial_values_dict[objective].value = v
                        session.add(trial_values_dict[objective])
                    else:
                        trial_model.values.extend(
                            [models.TrialValueModel(objective=objective, value=v)]
                        )

            if user_attrs:
                trial_user_attrs = models.TrialUserAttributeModel.where_trial_id(trial_id, session)
                trial_user_attrs_dict = {attr.key: attr for attr in trial_user_attrs}
                for k, v in user_attrs.items():
                    if k in trial_user_attrs_dict:
                        trial_user_attrs_dict[k].value_json = json.dumps(v)
                        session.add(trial_user_attrs_dict[k])
                trial_model.user_attributes.extend(
                    models.TrialUserAttributeModel(key=k, value_json=json.dumps(v))
                    for k, v in user_attrs.items()
                    if k not in trial_user_attrs_dict
                )

            if system_attrs:
                trial_system_attrs = models.TrialSystemAttributeModel.where_trial_id(
                    trial_id, session
                )
                trial_system_attrs_dict = {attr.key: attr for attr in trial_system_attrs}
                for k, v in system_attrs.items():
                    if k in trial_system_attrs_dict:
                        trial_system_attrs_dict[k].value_json = json.dumps(v)
                        session.add(trial_system_attrs_dict[k])
                trial_model.system_attributes.extend(
                    models.TrialSystemAttributeModel(key=k, value_json=json.dumps(v))
                    for k, v in system_attrs.items()
                    if k not in trial_system_attrs_dict
                )

            if intermediate_values:
                trial_intermediate_values = models.TrialIntermediateValueModel.where_trial_id(
                    trial_id, session
                )
                intermediate_values_dict = {v.step: v for v in trial_intermediate_values}
                for s, v in intermediate_values.items():
                    if s in intermediate_values_dict:
                        intermediate_values_dict[s].intermediate_value = v
                        session.add(intermediate_values_dict[s])
                trial_model.intermediate_values.extend(
                    models.TrialIntermediateValueModel(step=s, intermediate_value=v)
                    for s, v in intermediate_values.items()
                    if s not in intermediate_values_dict
                )

            if params and distributions_:
                trial_param = models.TrialParamModel.where_trial_id(trial_id, session)
                trial_param_dict = {attr.param_name: attr for attr in trial_param}
                for name, v in params.items():
                    if name in trial_param_dict:
                        trial_param_dict[
                            name
                        ].distribution_json = distributions.distribution_to_json(
                            distributions_[name]
                        )
                        trial_param_dict[name].param_value = v
                        session.add(trial_param_dict[name])
                trial_model.params.extend(
                    models.TrialParamModel(
                        param_name=param_name,
                        param_value=param_value,
                        distribution_json=distributions.distribution_to_json(
                            distributions_[param_name]
                        ),
                    )
                    for param_name, param_value in params.items()
                    if param_name not in trial_param_dict
                )

            session.add(trial_model)

        return True

    def set_trial_state(self, trial_id: int, state: TrialState) -> bool:

        try:
            with _create_scoped_session(self.scoped_session) as session:
                trial = models.TrialModel.find_by_id(trial_id, session, for_update=True)
                if trial is None:
                    raise KeyError(models.NOT_FOUND_MSG)

                self.check_trial_is_updatable(trial_id, trial.state)

                if state == TrialState.RUNNING and trial.state != TrialState.WAITING:
                    return False

                trial.state = state
                if state.is_finished():
                    trial.datetime_complete = datetime.now()
        except IntegrityError:
            return False
        return True

    def set_trial_param(
        self,
        trial_id: int,
        param_name: str,
        param_value_internal: float,
        distribution: distributions.BaseDistribution,
    ) -> None:

        with _create_scoped_session(self.scoped_session, True) as session:
            self._set_trial_param_without_commit(
                session, trial_id, param_name, param_value_internal, distribution
            )

    def _set_trial_param_without_commit(
        self,
        session: orm.Session,
        trial_id: int,
        param_name: str,
        param_value_internal: float,
        distribution: distributions.BaseDistribution,
    ) -> None:

        trial = models.TrialModel.find_or_raise_by_id(trial_id, session)
        self.check_trial_is_updatable(trial_id, trial.state)

        trial_param = models.TrialParamModel.find_by_trial_and_param_name(
            trial, param_name, session
        )

        if trial_param is not None:
            # Raise error in case distribution is incompatible.
            distributions.check_distribution_compatibility(
                distributions.json_to_distribution(trial_param.distribution_json), distribution
            )

            trial_param.param_value = param_value_internal
            trial_param.distribution_json = distributions.distribution_to_json(distribution)
        else:
            trial_param = models.TrialParamModel(
                trial_id=trial_id,
                param_name=param_name,
                param_value=param_value_internal,
                distribution_json=distributions.distribution_to_json(distribution),
            )

            trial_param.check_and_add(session)

    def _check_and_set_param_distribution(
        self,
        study_id: int,
        trial_id: int,
        param_name: str,
        param_value_internal: float,
        distribution: distributions.BaseDistribution,
    ) -> None:

        with _create_scoped_session(self.scoped_session) as session:
            # Acquire lock.
            #
            # Assume that study exists.
            models.StudyModel.find_by_id(study_id, session, for_update=True)

            models.TrialModel.find_or_raise_by_id(trial_id, session)

            models.TrialParamModel(
                trial_id=trial_id,
                param_name=param_name,
                param_value=param_value_internal,
                distribution_json=distributions.distribution_to_json(distribution),
            ).check_and_add(session)

    def get_trial_param(self, trial_id: int, param_name: str) -> float:

        with _create_scoped_session(self.scoped_session) as session:
            trial = models.TrialModel.find_or_raise_by_id(trial_id, session)
            trial_param = models.TrialParamModel.find_or_raise_by_trial_and_param_name(
                trial, param_name, session
            )

        return trial_param.param_value

    def set_trial_values(self, trial_id: int, values: Sequence[float]) -> None:

        with _create_scoped_session(self.scoped_session) as session:
            trial = models.TrialModel.find_or_raise_by_id(trial_id, session)
            self.check_trial_is_updatable(trial_id, trial.state)
            for objective, v in enumerate(values):
                self._set_trial_value_without_commit(session, trial_id, objective, v)

    def _set_trial_value_without_commit(
        self, session: orm.Session, trial_id: int, objective: int, value: float
    ) -> None:

        trial = models.TrialModel.find_or_raise_by_id(trial_id, session)
        self.check_trial_is_updatable(trial_id, trial.state)

        trial_value = models.TrialValueModel.find_by_trial_and_objective(trial, objective, session)
        if trial_value is None:
            trial_value = models.TrialValueModel(
                trial_id=trial_id, objective=objective, value=value
            )
            session.add(trial_value)
        else:
            trial_value.value = value

    def set_trial_intermediate_value(
        self, trial_id: int, step: int, intermediate_value: float
    ) -> None:

        with _create_scoped_session(self.scoped_session, True) as session:
            self._set_trial_intermediate_value_without_commit(
                session, trial_id, step, intermediate_value
            )

    def _set_trial_intermediate_value_without_commit(
        self,
        session: orm.Session,
        trial_id: int,
        step: int,
        intermediate_value: float,
    ) -> None:

        trial = models.TrialModel.find_or_raise_by_id(trial_id, session)
        self.check_trial_is_updatable(trial_id, trial.state)

        trial_intermediate_value = models.TrialIntermediateValueModel.find_by_trial_and_step(
            trial, step, session
        )
        if trial_intermediate_value is None:
            trial_intermediate_value = models.TrialIntermediateValueModel(
                trial_id=trial_id, step=step, intermediate_value=intermediate_value
            )
            session.add(trial_intermediate_value)
        else:
            trial_intermediate_value.intermediate_value = intermediate_value

    def set_trial_user_attr(self, trial_id: int, key: str, value: Any) -> None:

        with _create_scoped_session(self.scoped_session, True) as session:
            self._set_trial_user_attr_without_commit(session, trial_id, key, value)

    def _set_trial_user_attr_without_commit(
        self, session: orm.Session, trial_id: int, key: str, value: Any
    ) -> None:

        trial = models.TrialModel.find_or_raise_by_id(trial_id, session)
        self.check_trial_is_updatable(trial_id, trial.state)

        attribute = models.TrialUserAttributeModel.find_by_trial_and_key(trial, key, session)
        if attribute is None:
            attribute = models.TrialUserAttributeModel(
                trial_id=trial_id, key=key, value_json=json.dumps(value)
            )
            session.add(attribute)
        else:
            attribute.value_json = json.dumps(value)

    def set_trial_system_attr(self, trial_id: int, key: str, value: Any) -> None:

        with _create_scoped_session(self.scoped_session, True) as session:
            self._set_trial_system_attr_without_commit(session, trial_id, key, value)

    def _set_trial_system_attr_without_commit(
        self, session: orm.Session, trial_id: int, key: str, value: Any
    ) -> None:

        trial = models.TrialModel.find_or_raise_by_id(trial_id, session)
        self.check_trial_is_updatable(trial_id, trial.state)

        attribute = models.TrialSystemAttributeModel.find_by_trial_and_key(trial, key, session)
        if attribute is None:
            attribute = models.TrialSystemAttributeModel(
                trial_id=trial_id, key=key, value_json=json.dumps(value)
            )
            session.add(attribute)
        else:
            attribute.value_json = json.dumps(value)

    def get_trial_number_from_id(self, trial_id: int) -> int:

        trial_number = self.get_trial(trial_id).number
        return trial_number

    def get_trial(self, trial_id: int) -> FrozenTrial:

        with _create_scoped_session(self.scoped_session) as session:
            trial_model = models.TrialModel.find_or_raise_by_id(trial_id, session)
            frozen_trial = self._build_frozen_trial_from_trial_model(trial_model)

        return frozen_trial

    def get_all_trials(
        self,
        study_id: int,
        deepcopy: bool = True,
        states: Optional[Tuple[TrialState, ...]] = None,
    ) -> List[FrozenTrial]:

        trials = self._get_trials(study_id, states, set())

        return copy.deepcopy(trials) if deepcopy else trials

    def _get_trials(
        self,
        study_id: int,
        states: Optional[Tuple[TrialState, ...]],
        excluded_trial_ids: Set[int],
    ) -> List[FrozenTrial]:

        with _create_scoped_session(self.scoped_session) as session:
            # Ensure that the study exists.
            models.StudyModel.find_or_raise_by_id(study_id, session)
            query = session.query(models.TrialModel.trial_id).filter(
                models.TrialModel.study_id == study_id
            )

            if states is not None:
                query = query.filter(models.TrialModel.state.in_(states))

            trial_ids = query.all()

            trial_ids = set(
                trial_id_tuple[0]
                for trial_id_tuple in trial_ids
                if trial_id_tuple[0] not in excluded_trial_ids
            )
            try:
                trial_models = (
                    session.query(models.TrialModel)
                    .options(orm.selectinload(models.TrialModel.params))
                    .options(orm.selectinload(models.TrialModel.values))
                    .options(orm.selectinload(models.TrialModel.user_attributes))
                    .options(orm.selectinload(models.TrialModel.system_attributes))
                    .options(orm.selectinload(models.TrialModel.intermediate_values))
                    .filter(
                        models.TrialModel.trial_id.in_(trial_ids),
                        models.TrialModel.study_id == study_id,
                    )
                    .all()
                )
            except OperationalError as e:
                # Likely exceeding the number of maximum allowed variables using IN.
                # This number differ between database dialects. For SQLite for instance, see
                # https://www.sqlite.org/limits.html and the section describing
                # SQLITE_MAX_VARIABLE_NUMBER.

                _logger.warning(
                    "Caught an error from sqlalchemy: {}. Falling back to a slower alternative. "
                    "".format(str(e))
                )

                trial_models = (
                    session.query(models.TrialModel)
                    .options(orm.selectinload(models.TrialModel.params))
                    .options(orm.selectinload(models.TrialModel.values))
                    .options(orm.selectinload(models.TrialModel.user_attributes))
                    .options(orm.selectinload(models.TrialModel.system_attributes))
                    .options(orm.selectinload(models.TrialModel.intermediate_values))
                    .filter(models.TrialModel.study_id == study_id)
                    .all()
                )
                trial_models = [t for t in trial_models if t.trial_id in trial_ids]

            trials = [self._build_frozen_trial_from_trial_model(trial) for trial in trial_models]

        return trials

    @staticmethod
    def _build_frozen_trial_from_trial_model(trial: models.TrialModel) -> FrozenTrial:

        values: Optional[Sequence[float]]
        if trial.values:
            values = [0 for _ in range(len(trial.values))]
            for value_model in trial.values:
                values[value_model.objective] = value_model.value
        else:
            values = None

        return FrozenTrial(
            number=trial.number,
            state=trial.state,
            value=None,
            values=values,
            datetime_start=trial.datetime_start,
            datetime_complete=trial.datetime_complete,
            params={
                p.param_name: distributions.json_to_distribution(
                    p.distribution_json
                ).to_external_repr(p.param_value)
                for p in trial.params
            },
            distributions={
                p.param_name: distributions.json_to_distribution(p.distribution_json)
                for p in trial.params
            },
            user_attrs={attr.key: json.loads(attr.value_json) for attr in trial.user_attributes},
            system_attrs={
                attr.key: json.loads(attr.value_json) for attr in trial.system_attributes
            },
            intermediate_values={v.step: v.intermediate_value for v in trial.intermediate_values},
            trial_id=trial.trial_id,
        )

    def get_best_trial(self, study_id: int) -> FrozenTrial:

        with _create_scoped_session(self.scoped_session) as session:
<<<<<<< HEAD
            _directions = self.get_study_directions(study_id)
            print(_directions)
            if len(_directions) > 1:
                raise ValueError(
                    "Best trial can be obtained only for single-objective optimization."
                )
            direction = _directions[0]

            if direction == StudyDirection.MAXIMIZE:
                trial = models.TrialModel.find_max_value_trial(study_id, session)
=======
            if self.get_study_direction(study_id) == StudyDirection.MAXIMIZE:
                trial = models.TrialModel.find_max_value_trial(study_id, 0, session)
>>>>>>> 1013b087
            else:
                trial = models.TrialModel.find_min_value_trial(study_id, 0, session)

        return self.get_trial(trial.trial_id)

    def read_trials_from_remote_storage(self, study_id: int) -> None:
        # Make sure that the given study exists.
        with _create_scoped_session(self.scoped_session) as session:
            models.StudyModel.find_or_raise_by_id(study_id, session)

    @staticmethod
    def _set_default_engine_kwargs_for_mysql(url: str, engine_kwargs: Dict[str, Any]) -> None:

        # Skip if RDB is not MySQL.
        if not url.startswith("mysql"):
            return

        # Do not overwrite value.
        if "pool_pre_ping" in engine_kwargs:
            return

        # If True, the connection pool checks liveness of connections at every checkout.
        # Without this option, trials that take longer than `wait_timeout` may cause connection
        # errors. For further details, please refer to the following document:
        # https://docs.sqlalchemy.org/en/13/core/pooling.html#pool-disconnects-pessimistic
        engine_kwargs["pool_pre_ping"] = True
        _logger.debug("pool_pre_ping=True was set to engine_kwargs to prevent connection timeout.")

    @staticmethod
    def _fill_storage_url_template(template: str) -> str:

        return template.format(SCHEMA_VERSION=models.SCHEMA_VERSION)

    def remove_session(self) -> None:
        """Removes the current session.

        A session is stored in SQLAlchemy's ThreadLocalRegistry for each thread. This method
        closes and removes the session which is associated to the current thread. Particularly,
        under multi-thread use cases, it is important to call this method *from each thread*.
        Otherwise, all sessions and their associated DB connections are destructed by a thread
        that occasionally invoked the garbage collector. By default, it is not allowed to touch
        a SQLite connection from threads other than the thread that created the connection.
        Therefore, we need to explicitly close the connection from each thread.

        """

        self.scoped_session.remove()

    def _finalize(self) -> None:

        # This destructor calls remove_session to explicitly close the DB connection. We need this
        # because DB connections created in SQLAlchemy are not automatically closed by reference
        # counters, so it is not guaranteed that they are released by correct threads (for more
        # information, please see the docstring of remove_session).

        if hasattr(self, "scoped_session"):
            self.remove_session()

    def upgrade(self) -> None:
        """Upgrade the storage schema."""

        self._version_manager.upgrade()

    def get_current_version(self) -> str:
        """Return the schema version currently used by this storage."""

        return self._version_manager.get_current_version()

    def get_head_version(self) -> str:
        """Return the latest schema version."""

        return self._version_manager.get_head_version()

    def get_all_versions(self) -> List[str]:
        """Return the schema version list."""

        return self._version_manager.get_all_versions()


class _VersionManager(object):
    def __init__(self, url: str, engine: Engine, scoped_session: orm.scoped_session) -> None:

        self.url = url
        self.engine = engine
        self.scoped_session = scoped_session
        self._init_version_info_model()
        self._init_alembic()

    def _init_version_info_model(self) -> None:

        with _create_scoped_session(self.scoped_session, True) as session:
            version_info = models.VersionInfoModel.find(session)
            if version_info is not None:
                return

            version_info = models.VersionInfoModel(
                schema_version=models.SCHEMA_VERSION, library_version=version.__version__
            )
            session.add(version_info)

    def _init_alembic(self) -> None:

        logging.getLogger("alembic").setLevel(logging.WARN)

        context = alembic.migration.MigrationContext.configure(self.engine.connect())
        is_initialized = context.get_current_revision() is not None

        if is_initialized:
            # The `alembic_version` table already exists and is not empty.
            return

        if self._is_alembic_supported():
            revision = self.get_head_version()
        else:
            # The storage has been created before alembic is introduced.
            revision = self._get_base_version()

        self._set_alembic_revision(revision)

    def _set_alembic_revision(self, revision: str) -> None:

        context = alembic.migration.MigrationContext.configure(self.engine.connect())
        script = self._create_alembic_script()
        context.stamp(script, revision)

    def check_table_schema_compatibility(self) -> None:

        with _create_scoped_session(self.scoped_session) as session:
            # NOTE: After invocation of `_init_version_info_model` method,
            #       it is ensured that a `VersionInfoModel` entry exists.
            version_info = models.VersionInfoModel.find(session)

        assert version_info is not None

        current_version = self.get_current_version()
        head_version = self.get_head_version()
        if current_version == head_version:
            return

        message = (
            "The runtime optuna version {} is no longer compatible with the table schema "
            "(set up by optuna {}). ".format(version.__version__, version_info.library_version)
        )
        known_versions = self.get_all_versions()
        if current_version in known_versions:
            message += (
                "Please execute `$ optuna storage upgrade --storage $STORAGE_URL` "
                "for upgrading the storage."
            )
        else:
            message += (
                "Please try updating optuna to the latest version by `$ pip install -U optuna`."
            )

        raise RuntimeError(message)

    def get_current_version(self) -> str:

        context = alembic.migration.MigrationContext.configure(self.engine.connect())
        version = context.get_current_revision()
        assert version is not None

        return version

    def get_head_version(self) -> str:

        script = self._create_alembic_script()
        return script.get_current_head()

    def _get_base_version(self) -> str:

        script = self._create_alembic_script()
        return script.get_base()

    def get_all_versions(self) -> List[str]:

        script = self._create_alembic_script()
        return [r.revision for r in script.walk_revisions()]

    def upgrade(self) -> None:

        config = self._create_alembic_config()
        alembic.command.upgrade(config, "head")

    def _is_alembic_supported(self) -> bool:

        with _create_scoped_session(self.scoped_session) as session:
            version_info = models.VersionInfoModel.find(session)

        if version_info is None:
            # `None` means this storage was created just now.
            return True

        return version_info.schema_version == models.SCHEMA_VERSION

    def _create_alembic_script(self) -> alembic.script.ScriptDirectory:

        config = self._create_alembic_config()
        script = alembic.script.ScriptDirectory.from_config(config)
        return script

    def _create_alembic_config(self) -> alembic.config.Config:

        alembic_dir = os.path.join(os.path.dirname(__file__), "alembic")

        config = alembic.config.Config(os.path.join(os.path.dirname(__file__), "alembic.ini"))
        config.set_main_option("script_location", escape_alembic_config_value(alembic_dir))
        config.set_main_option("sqlalchemy.url", escape_alembic_config_value(self.url))
        return config


def escape_alembic_config_value(value: str) -> str:

    # We must escape '%' in a value string because the character
    # is regarded as the trigger of variable expansion.
    # Please see the documentation of `configparser.BasicInterpolation` for more details.
    return value.replace("%", "%%")<|MERGE_RESOLUTION|>--- conflicted
+++ resolved
@@ -226,7 +226,6 @@
 
         with _create_scoped_session(self.scoped_session) as session:
             study = models.StudyModel.find_or_raise_by_id(study_id, session)
-<<<<<<< HEAD
             directions = list(directions)
             current_directions = [
                 d.direction for d in models.StudyDirectionModel.where_study(study, session)
@@ -236,21 +235,12 @@
                 and current_directions[0] != StudyDirection.NOT_SET
                 and current_directions != directions
             ):
-=======
-            current_direction_model = models.StudyDirectionModel.find_by_study_and_objective(
-                study, 0, session
-            )
-            assert current_direction_model
-            current_direction = current_direction_model.direction
-            if current_direction != StudyDirection.NOT_SET and current_direction != direction:
->>>>>>> 1013b087
                 raise ValueError(
                     "Cannot overwrite study direction from {} to {}.".format(
                         current_directions, directions
                     )
                 )
 
-<<<<<<< HEAD
             for objective, d in enumerate(directions):
                 direction_model = models.StudyDirectionModel.find_by_study_and_objective(
                     study, objective, session
@@ -262,9 +252,6 @@
                     session.add(direction_model)
                 else:
                     direction_model.direction = d
-=======
-            models.StudyDirectionModel.where_study(study, session)[0].direction = direction
->>>>>>> 1013b087
 
     def set_study_user_attr(self, study_id: int, key: str, value: Any) -> None:
 
@@ -317,17 +304,9 @@
 
         with _create_scoped_session(self.scoped_session) as session:
             study = models.StudyModel.find_or_raise_by_id(study_id, session)
-<<<<<<< HEAD
             directions = tuple(
                 [d.direction for d in models.StudyDirectionModel.where_study(study, session)]
             )
-=======
-            direction_model = models.StudyDirectionModel.find_by_study_and_objective(
-                study, 0, session
-            )
-            assert direction_model
-            direction = direction_model.direction
->>>>>>> 1013b087
 
         return directions
 
@@ -652,17 +631,12 @@
             if datetime_complete:
                 trial_model.datetime_complete = datetime_complete
 
-<<<<<<< HEAD
             if values is not None:
                 trial_values = (
                     session.query(models.TrialValueModel)
                     .filter(models.TrialValueModel.trial_id == trial_id)
                     .all()
                 )
-=======
-            if value is not None:
-                trial_values = models.TrialValueModel.where_trial_id(trial_id, session)
->>>>>>> 1013b087
                 trial_values_dict = {v.objective: v for v in trial_values}
                 for objective, v in enumerate(values):
                     if objective in trial_values_dict:
@@ -1070,7 +1044,6 @@
     def get_best_trial(self, study_id: int) -> FrozenTrial:
 
         with _create_scoped_session(self.scoped_session) as session:
-<<<<<<< HEAD
             _directions = self.get_study_directions(study_id)
             print(_directions)
             if len(_directions) > 1:
@@ -1080,11 +1053,7 @@
             direction = _directions[0]
 
             if direction == StudyDirection.MAXIMIZE:
-                trial = models.TrialModel.find_max_value_trial(study_id, session)
-=======
-            if self.get_study_direction(study_id) == StudyDirection.MAXIMIZE:
                 trial = models.TrialModel.find_max_value_trial(study_id, 0, session)
->>>>>>> 1013b087
             else:
                 trial = models.TrialModel.find_min_value_trial(study_id, 0, session)
 
