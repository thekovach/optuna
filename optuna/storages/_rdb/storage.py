--- conflicted
+++ resolved
@@ -337,7 +337,6 @@
                 .with_labels()
                 .subquery()
             )
-<<<<<<< HEAD
             study_summary_stmt = session.query(
                 models.StudyModel.study_id,
                 models.StudyModel.study_name,
@@ -349,18 +348,14 @@
             study_summary = study_summary_stmt.all()
             study_summaries = []
             for study in study_summary:
-                best_trial = None  # type: Optional[models.TrialModel]
+                best_trial: Optional[models.TrialModel] = None
                 try:
                     if study.direction == StudyDirection.MAXIMIZE:
-                        best_trial = models.TrialModel.find_max_value_trial(
-                            study.study_id, session
-                        )
+                        best_trial = models.TrialModel.find_max_value_trial(study.study_id, session)
                     else:
-                        best_trial = models.TrialModel.find_min_value_trial(
-                            study.study_id, session
-                        )
+                        best_trial = models.TrialModel.find_min_value_trial(study.study_id, session)
                 except ValueError:
-                    best_trial_frozen = None  # type: Optional[FrozenTrial]
+                    best_trial_frozen: Optional[FrozenTrial] = None
                 if best_trial:
                     params = (
                         session.query(
@@ -370,37 +365,6 @@
                         )
                         .filter(models.TrialParamModel.trial_id == best_trial.trial_id)
                         .all()
-=======
-            .group_by(models.TrialModel.study_id)
-            .with_labels()
-            .subquery()
-        )
-        study_summary_stmt = session.query(
-            models.StudyModel.study_id,
-            models.StudyModel.study_name,
-            models.StudyModel.direction,
-            summarized_trial.c.datetime_start,
-            functions.coalesce(summarized_trial.c.n_trial, 0).label("n_trial"),
-        ).select_from(orm.outerjoin(models.StudyModel, summarized_trial))
-
-        study_summary = study_summary_stmt.all()
-        study_summaries = []
-        for study in study_summary:
-            best_trial: Optional[models.TrialModel] = None
-            try:
-                if study.direction == StudyDirection.MAXIMIZE:
-                    best_trial = models.TrialModel.find_max_value_trial(study.study_id, session)
-                else:
-                    best_trial = models.TrialModel.find_min_value_trial(study.study_id, session)
-            except ValueError:
-                best_trial_frozen: Optional[FrozenTrial] = None
-            if best_trial:
-                params = (
-                    session.query(
-                        models.TrialParamModel.param_name,
-                        models.TrialParamModel.param_value,
-                        models.TrialParamModel.distribution_json,
->>>>>>> fe9532f5
                     )
                     param_dict = {}
                     param_distributions = {}
