--- conflicted
+++ resolved
@@ -11,11 +11,8 @@
 from optuna.distributions import BaseDistribution
 from optuna.distributions import CategoricalDistribution
 from optuna.distributions import DiscreteUniformDistribution
-<<<<<<< HEAD
+from optuna.distributions import FloatDistribution
 from optuna.distributions import IntDistribution
-=======
-from optuna.distributions import FloatDistribution
->>>>>>> cf03adee
 from optuna.distributions import IntLogUniformDistribution
 from optuna.distributions import IntUniformDistribution
 from optuna.distributions import LogUniformDistribution
@@ -196,11 +193,8 @@
                 DiscreteUniformDistribution,
                 IntUniformDistribution,
                 IntLogUniformDistribution,
-<<<<<<< HEAD
+                FloatDistribution,
                 IntDistribution,
-=======
-                FloatDistribution,
->>>>>>> cf03adee
             ),
         ):
             if isinstance(d, UniformDistribution):
