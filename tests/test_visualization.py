--- conflicted
+++ resolved
@@ -256,7 +256,6 @@
     # Test with some trials.
     study = _prepare_study_with_trials()
 
-<<<<<<< HEAD
     # Test ValueError due to wrong params.
     with pytest.raises(ValueError):
         _get_contour_plot(study, ['optuna', 'Optuna'])
@@ -279,7 +278,54 @@
 
 
 def test_generate_contour_plot_for_few_observations():
-=======
+    # type: () -> None
+
+    direction = 'minimize'
+
+    study = _prepare_study_with_trials(less_than_two=True)
+    trials = study.trials
+
+    # `x_axis` has one observation.
+    params = ['param_a', 'param_b']
+    contour, scatter = _generate_contour_subplot(
+        trials, params[0], params[1], StudyDirection.MINIMIZE)
+    assert contour.x is None and contour.y is None and scatter.x is None and scatter.y is None
+
+    # `y_axis` has one observation.
+    params = ['param_b', 'param_a']
+    contour, scatter = _generate_contour_subplot(
+        trials, params[0], params[1], StudyDirection.MINIMIZE)
+    assert contour.x is None and contour.y is None and scatter.x is None and scatter.y is None
+
+    # Not numeral trial's value.
+    study_str_trial_value = create_study(direction=direction)
+    study_str_trial_value._append_trial(
+        value='opt',  # type: ignore
+        params={
+            'param_a': 1.0,
+            'param_b': 1.0,
+        },
+        distributions={
+            'param_a': UniformDistribution(0.0, 3.0),
+            'param_b': UniformDistribution(0.0, 3.0),
+        }
+    )
+    study_str_trial_value._append_trial(
+        value='una',  # type: ignore
+        params={
+            'param_a': 2.0,
+            'param_b': 2.0,
+        },
+        distributions={
+            'param_a': UniformDistribution(0.0, 3.0),
+            'param_b': UniformDistribution(0.0, 3.0),
+        }
+    )
+    with pytest.raises(ValueError):
+        _generate_contour_subplot(
+            study_str_trial_value.trials, params[0], params[1], StudyDirection.MINIMIZE)
+
+        
 def test_get_contour_plot_log_scale():
     # type: () -> None
 
@@ -374,56 +420,6 @@
 
 
 def test_get_parallel_coordinate_plot():
->>>>>>> b1e81b11
-    # type: () -> None
-
-    direction = 'minimize'
-
-    study = _prepare_study_with_trials(less_than_two=True)
-    trials = study.trials
-
-    # `x_axis` has one observation.
-    params = ['param_a', 'param_b']
-    contour, scatter = _generate_contour_subplot(
-        trials, params[0], params[1], StudyDirection.MINIMIZE)
-    assert contour.x is None and contour.y is None and scatter.x is None and scatter.y is None
-
-    # `y_axis` has one observation.
-    params = ['param_b', 'param_a']
-    contour, scatter = _generate_contour_subplot(
-        trials, params[0], params[1], StudyDirection.MINIMIZE)
-    assert contour.x is None and contour.y is None and scatter.x is None and scatter.y is None
-
-    # Not numeral trial's value.
-    study_str_trial_value = create_study(direction=direction)
-    study_str_trial_value._append_trial(
-        value='opt',  # type: ignore
-        params={
-            'param_a': 1.0,
-            'param_b': 1.0,
-        },
-        distributions={
-            'param_a': UniformDistribution(0.0, 3.0),
-            'param_b': UniformDistribution(0.0, 3.0),
-        }
-    )
-    study_str_trial_value._append_trial(
-        value='una',  # type: ignore
-        params={
-            'param_a': 2.0,
-            'param_b': 2.0,
-        },
-        distributions={
-            'param_a': UniformDistribution(0.0, 3.0),
-            'param_b': UniformDistribution(0.0, 3.0),
-        }
-    )
-    with pytest.raises(ValueError):
-        _generate_contour_subplot(
-            study_str_trial_value.trials, params[0], params[1], StudyDirection.MINIMIZE)
-
-
-def test_get_parallel_coordinate_plot():
     # type: () -> None
 
     # Test with no trial.
