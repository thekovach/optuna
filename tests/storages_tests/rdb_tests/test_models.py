--- conflicted
+++ resolved
@@ -29,6 +29,22 @@
 
 class TestStudyDirectionModel(object):
     @staticmethod
+    def test_find_by_study_and_objective(session: Session) -> None:
+        study = StudyModel(study_id=1, study_name="test-study")
+        session.add(
+            StudyDirectionModel(
+                study_id=study.study_id, direction=StudyDirection.MINIMIZE, objective=0
+            )
+        )
+        session.commit()
+
+        direction = StudyDirectionModel.find_by_study_and_objective(study, 0, session)
+        assert direction is not None
+        assert direction.direction == StudyDirection.MINIMIZE
+
+        assert StudyDirectionModel.find_by_study_and_objective(study, 1, session) is None
+
+    @staticmethod
     def test_where_study(session: Session) -> None:
 
         study = StudyModel(study_id=1, study_name="test-study")
@@ -117,11 +133,7 @@
 
         study_id = 1
         direction = StudyDirectionModel(direction=StudyDirection.MINIMIZE)
-<<<<<<< HEAD
-        study = StudyModel(study_id=study_id, study_name="test-study", direction=[direction])
-=======
         study = StudyModel(study_id=study_id, study_name="test-study", directions=[direction])
->>>>>>> 1f9cac97
         study.system_attributes.append(
             StudySystemAttributeModel(study_id=study_id, key="sample-key1", value_json="1")
         )
@@ -195,11 +207,7 @@
 
         study_id = 1
         direction = StudyDirectionModel(direction=StudyDirection.MINIMIZE)
-<<<<<<< HEAD
-        study = StudyModel(study_id=study_id, study_name="test-study", direction=[direction])
-=======
         study = StudyModel(study_id=study_id, study_name="test-study", directions=[direction])
->>>>>>> 1f9cac97
         study.trials.append(TrialModel(study_id=study.study_id, state=TrialState.COMPLETE))
         study.trials.append(TrialModel(study_id=study.study_id, state=TrialState.RUNNING))
         session.add(study)
@@ -234,11 +242,7 @@
     def test_where_study(session: Session) -> None:
 
         direction = StudyDirectionModel(direction=StudyDirection.MINIMIZE)
-<<<<<<< HEAD
-        study = StudyModel(study_id=1, study_name="test-study", direction=[direction])
-=======
-        study = StudyModel(study_id=1, study_name="test-study", directions=[direction])
->>>>>>> 1f9cac97
+        study = StudyModel(study_id=1, study_name="test-study", directions=[direction])
         trial = TrialModel(trial_id=1, study_id=study.study_id, state=TrialState.COMPLETE)
 
         session.add(study)
@@ -257,11 +261,7 @@
     def test_where_trial(session: Session) -> None:
 
         direction = StudyDirectionModel(direction=StudyDirection.MINIMIZE)
-<<<<<<< HEAD
-        study = StudyModel(study_id=1, study_name="test-study", direction=[direction])
-=======
-        study = StudyModel(study_id=1, study_name="test-study", directions=[direction])
->>>>>>> 1f9cac97
+        study = StudyModel(study_id=1, study_name="test-study", directions=[direction])
         trial = TrialModel(trial_id=1, study_id=study.study_id, state=TrialState.COMPLETE)
 
         session.add(
@@ -278,11 +278,7 @@
     def test_all(session: Session) -> None:
 
         direction = StudyDirectionModel(direction=StudyDirection.MINIMIZE)
-<<<<<<< HEAD
-        study = StudyModel(study_id=1, study_name="test-study", direction=[direction])
-=======
-        study = StudyModel(study_id=1, study_name="test-study", directions=[direction])
->>>>>>> 1f9cac97
+        study = StudyModel(study_id=1, study_name="test-study", directions=[direction])
         trial = TrialModel(trial_id=1, study_id=study.study_id, state=TrialState.COMPLETE)
 
         session.add(
@@ -300,11 +296,7 @@
 
         trial_id = 1
         direction = StudyDirectionModel(direction=StudyDirection.MINIMIZE)
-<<<<<<< HEAD
-        study = StudyModel(study_id=1, study_name="test-study", direction=[direction])
-=======
-        study = StudyModel(study_id=1, study_name="test-study", directions=[direction])
->>>>>>> 1f9cac97
+        study = StudyModel(study_id=1, study_name="test-study", directions=[direction])
         trial = TrialModel(trial_id=trial_id, study_id=study.study_id, state=TrialState.COMPLETE)
         trial.user_attributes.append(
             TrialUserAttributeModel(trial_id=trial_id, key="sample-key1", value_json="1")
@@ -345,11 +337,7 @@
     def test_where_study(session: Session) -> None:
 
         direction = StudyDirectionModel(direction=StudyDirection.MINIMIZE)
-<<<<<<< HEAD
-        study = StudyModel(study_id=1, study_name="test-study", direction=[direction])
-=======
-        study = StudyModel(study_id=1, study_name="test-study", directions=[direction])
->>>>>>> 1f9cac97
+        study = StudyModel(study_id=1, study_name="test-study", directions=[direction])
         trial = TrialModel(trial_id=1, study_id=study.study_id, state=TrialState.COMPLETE)
 
         session.add(study)
@@ -368,11 +356,7 @@
     def test_where_trial(session: Session) -> None:
 
         direction = StudyDirectionModel(direction=StudyDirection.MINIMIZE)
-<<<<<<< HEAD
-        study = StudyModel(study_id=1, study_name="test-study", direction=[direction])
-=======
-        study = StudyModel(study_id=1, study_name="test-study", directions=[direction])
->>>>>>> 1f9cac97
+        study = StudyModel(study_id=1, study_name="test-study", directions=[direction])
         trial = TrialModel(trial_id=1, study_id=study.study_id, state=TrialState.COMPLETE)
 
         session.add(
@@ -389,11 +373,7 @@
     def test_all(session: Session) -> None:
 
         direction = StudyDirectionModel(direction=StudyDirection.MINIMIZE)
-<<<<<<< HEAD
-        study = StudyModel(study_id=1, study_name="test-study", direction=[direction])
-=======
-        study = StudyModel(study_id=1, study_name="test-study", directions=[direction])
->>>>>>> 1f9cac97
+        study = StudyModel(study_id=1, study_name="test-study", directions=[direction])
         trial = TrialModel(trial_id=1, study_id=study.study_id, state=TrialState.COMPLETE)
 
         session.add(
@@ -411,11 +391,7 @@
 
         trial_id = 1
         direction = StudyDirectionModel(direction=StudyDirection.MINIMIZE)
-<<<<<<< HEAD
-        study = StudyModel(study_id=1, study_name="test-study", direction=[direction])
-=======
-        study = StudyModel(study_id=1, study_name="test-study", directions=[direction])
->>>>>>> 1f9cac97
+        study = StudyModel(study_id=1, study_name="test-study", directions=[direction])
         trial = TrialModel(trial_id=trial_id, study_id=study.study_id, state=TrialState.COMPLETE)
         trial.system_attributes.append(
             TrialSystemAttributeModel(trial_id=trial_id, key="sample-key1", value_json="1")
