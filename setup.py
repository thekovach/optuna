--- conflicted
+++ resolved
@@ -55,18 +55,13 @@
         'checking': ['autopep8', 'hacking'],
         'testing': [
             'bokeh', 'chainer>=5.0.0', 'cma', 'keras', 'lightgbm', 'mock',
-<<<<<<< HEAD
             'mpi4py', 'mxnet', 'pandas', 'plotly>=4.0.0', 'pytest',
-            'scikit-optimize', 'tensorflow', 'xgboost',
-=======
-            'mpi4py', 'mxnet', 'plotly>=4.0.0', 'pytest', 'scikit-optimize',
-            'tensorflow', 'xgboost', 'scikit-learn>=0.19.0',
+            'scikit-optimize', 'tensorflow', 'xgboost', 'scikit-learn>=0.19.0',
         ],
         'example': [
             'chainer', 'keras', 'catboost', 'lightgbm', 'scikit-learn',
             'tensorflow', 'mxnet', 'xgboost', 'torch', 'torchvision',
             'dask-ml', 'dask[dataframe]'
->>>>>>> 17223e0a
         ],
         'document': ['sphinx', 'sphinx_rtd_theme'],
         'codecov': ['pytest-cov', 'codecov'],
