--- conflicted
+++ resolved
@@ -138,25 +138,15 @@
             "pytorch-lightning>=1.0.2",
             "skorch",
             "catalyst",
-<<<<<<< HEAD
-        ]
-        + (
-            ["torch==1.7.0", "torchvision==0.8.1", "torchaudio==0.7.0"]
-            if sys.platform == "darwin"
-            else ["torch==1.7.0+cpu", "torchvision==0.8.1+cpu", "torchaudio==0.7.0"]
-        )
-        + (["allennlp==1.2.0", "fastai"] if sys.version_info[:2] < (3, 8) else ["fastai"])
-        + (["botorch"] if sys.version_info[:2] >= (3, 7) else []),
-=======
             "torch==1.7.0 ; sys_platform=='darwin'",
             "torch==1.7.0+cpu ; sys_platform!='darwin'",
             "torchvision==0.8.1 ; sys_platform=='darwin'",
             "torchvision==0.8.1+cpu ; sys_platform!='darwin'",
             "torchaudio==0.7.0",
             "allennlp==1.2.0 ; python_version<'3.8'",
+            "botorch ; python_version>'3.6'",
             "fastai",
         ],
->>>>>>> 36855152
         "tests": ["fakeredis", "pytest"],
         "optional": [
             "bokeh<2.0.0",  # optuna/cli.py, optuna/dashboard.py.
@@ -186,25 +176,15 @@
             "pytorch-lightning>=1.0.2",
             "skorch",
             "catalyst",
-<<<<<<< HEAD
-        ]
-        + (
-            ["torch==1.7.0", "torchvision==0.8.1", "torchaudio==0.7.0"]
-            if sys.platform == "darwin"
-            else ["torch==1.7.0+cpu", "torchvision==0.8.1+cpu", "torchaudio==0.7.0"]
-        )
-        + (["allennlp==1.2.0", "fastai"] if sys.version_info[:2] < (3, 8) else ["fastai"])
-        + (["botorch"] if sys.version_info[:2] >= (3, 7) else []),
-=======
             "torch==1.7.0 ; sys_platform=='darwin'",
             "torch==1.7.0+cpu ; sys_platform!='darwin'",
             "torchvision==0.8.1 ; sys_platform=='darwin'",
             "torchvision==0.8.1+cpu ; sys_platform!='darwin'",
             "torchaudio==0.7.0",
             "allennlp==1.2.0 ; python_version<'3.8'",
+            "botorch ; python_version>'3.6'",
             "fastai",
         ],
->>>>>>> 36855152
     }
 
     return requirements
