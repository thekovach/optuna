--- conflicted
+++ resolved
@@ -25,11 +25,7 @@
     author='Takuya Akiba',
     author_email='akiba@preferred.jp',
     packages=find_packages(),
-<<<<<<< HEAD
-    install_requires=['sqlalchemy', 'numpy', 'scipy', 'six', 'typing', 'enum34', 'cliff', 'colorlog'],
-=======
-    install_requires=['sqlalchemy>=1.1.0', 'numpy', 'scipy', 'six', 'typing', 'enum34', 'cliff'],
->>>>>>> 118269aa
+    install_requires=['sqlalchemy>=1.1.0', 'numpy', 'scipy', 'six', 'typing', 'enum34', 'cliff', 'colorlog'],
     tests_require=tests_require,
     extras_require={'testing': tests_require},
     entry_points={
